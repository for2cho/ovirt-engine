--- conflicted
+++ resolved
@@ -18,11 +18,7 @@
 MILESTONE_IF_NEEDED=master
 
 # RPM_RELEASE_ON_RELEASE should be set to the rpm release to have on release (non-SNAPSHOT) builds.
-<<<<<<< HEAD
-RPM_RELEASE_ON_RELEASE=hypervm.21.0.1
-=======
 RPM_RELEASE_ON_RELEASE=hypervm.dev
->>>>>>> 498936c9
 
 # AUTO_MILESTONE is set to MILESTONE_IF_NEEDED on SNAPSHOT builds, empty otherwise.
 AUTO_MILESTONE=$(shell cat pom.xml | head -n 20 | grep '<version>' | head -n 1 | sed -e 's/.*>\(.*\)<.*/\1/' | grep -q 'SNAPSHOT$$' && echo $(MILESTONE_IF_NEEDED))
