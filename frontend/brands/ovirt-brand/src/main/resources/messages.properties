--- conflicted
+++ resolved
@@ -42,12 +42,4 @@
 obrand.welcome.documentation_technical_reference_category=
 
 # Login page items
-<<<<<<< HEAD
-obrand.loginpage.subtitle=SuperVM is an distributed virtualization solution, designed to manage your entire enterprise infrastructure.
-=======
-obrand.loginpage.subtitle=oVirt is an open-source distributed virtualization solution, designed to manage your entire enterprise infrastructure.
-
-# Any preamble to the welcome template may also have keys defined in downstream brands
-# Example key:
-#obrand.welcome_preamble.title=
->>>>>>> 8025320b
+obrand.loginpage.subtitle=SuperVM is an distributed virtualization solution, designed to manage your entire enterprise infrastructure.