<project xmlns="http://maven.apache.org/POM/4.0.0" xmlns:xsi="http://www.w3.org/2001/XMLSchema-instance" xsi:schemaLocation="http://maven.apache.org/POM/4.0.0 http://maven.apache.org/maven-v4_0_0.xsd">
  <modelVersion>4.0.0</modelVersion>

  <parent>
    <groupId>org.ovirt.engine</groupId>
    <artifactId>root</artifactId>
<<<<<<< HEAD
    <version>4.4.3.11</version>
=======
    <version>4.4.9.5</version>
>>>>>>> 8025320b
  </parent>

  <artifactId>engine-server-ear</artifactId>
  <packaging>ear</packaging>

  <name>oVirt Server EAR</name>
  <description>oVirt server EAR</description>

  <properties>
    <earDirectory>${project.build.directory}/${project.build.finalName}</earDirectory>
  </properties>

  <dependencies>
    <!-- Internal Deps -->
    <!-- ** JARs -->
    <dependency>
      <groupId>org.ovirt.engine.core</groupId>
      <artifactId>scheduler</artifactId>
      <version>${engine.version}</version>
      <type>jar</type>
    </dependency>
    <dependency>
      <groupId>org.ovirt.engine.core</groupId>
      <artifactId>vdsbroker</artifactId>
      <version>${engine.version}</version>
      <type>jar</type>
    </dependency>

    <!-- WARS -->
    <dependency>
      <groupId>org.ovirt.engine.core</groupId>
      <artifactId>root-war</artifactId>
      <version>${engine.version}</version>
      <type>war</type>
    </dependency>

    <dependency>
      <groupId>org.ovirt.engine.ui</groupId>
      <artifactId>webadmin</artifactId>
      <version>${engine.version}</version>
      <type>war</type>
    </dependency>

    <dependency>
      <groupId>org.ovirt.engine.core</groupId>
      <artifactId>services</artifactId>
      <version>${engine.version}</version>
      <type>war</type>
    </dependency>

    <dependency>
      <groupId>org.ovirt.engine.core</groupId>
      <artifactId>docs</artifactId>
      <version>${engine.version}</version>
      <type>war</type>
    </dependency>

    <dependency>
      <groupId>org.ovirt.engine.core</groupId>
      <artifactId>enginesso</artifactId>
      <version>${engine.version}</version>
      <type>war</type>
    </dependency>

    <dependency>
      <groupId>org.ovirt.engine.core</groupId>
      <artifactId>welcome</artifactId>
      <version>${engine.version}</version>
      <type>war</type>
    </dependency>

    <!-- ** EJB-JARs -->
    <dependency>
      <groupId>org.ovirt.engine.core</groupId>
      <artifactId>scheduler</artifactId>
      <version>${engine.version}</version>
      <type>ejb</type>
    </dependency>

    <dependency>
      <groupId>org.ovirt.engine.core</groupId>
      <artifactId>bll</artifactId>
      <version>${engine.version}</version>
      <type>ejb</type>
    </dependency>

    <!-- ** JARs -->
	 <dependency>
		<groupId>org.springframework</groupId>
		<artifactId>spring-core</artifactId>
		<version>${spring.version}</version>
	</dependency>
	<dependency>
		<groupId>org.springframework</groupId>
		<artifactId>spring-beans</artifactId>
		<version>${spring.version}</version>
	</dependency>
	<dependency>
		<groupId>org.springframework</groupId>
		<artifactId>spring-context</artifactId>
		<version>${spring.version}</version>
	</dependency>

    <!-- Set the scope of depedencies provided by JBoss so that
         they are not included in the resulting archive: -->
    <dependency>
      <groupId>org.codehaus.jackson</groupId>
      <artifactId>jackson-core-asl</artifactId>
      <scope>provided</scope>
    </dependency>

    <dependency>
      <groupId>org.codehaus.jackson</groupId>
      <artifactId>jackson-mapper-asl</artifactId>
      <scope>provided</scope>
    </dependency>

    <dependency>
      <groupId>org.infinispan</groupId>
      <artifactId>infinispan-core</artifactId>
      <scope>provided</scope>
    </dependency>

  </dependencies>

  <build>
    <finalName>engine</finalName>

    <pluginManagement>
      <plugins>

        <!-- We need to ignore the execution of the maven-ear-plugin when
             running inside Eclipse, as there is no Eclipse plugin supporting
             most of the parameters that we use and this generates an error
             when importing the project: -->
        <plugin>
          <groupId>org.eclipse.m2e</groupId>
          <artifactId>lifecycle-mapping</artifactId>
          <version>1.0.0</version>
          <configuration>
            <lifecycleMappingMetadata>
              <pluginExecutions>
                <pluginExecution>
                  <pluginExecutionFilter>
                    <groupId>org.apache.maven.plugins</groupId>
                    <artifactId>maven-ear-plugin</artifactId>
                    <versionRange>[1.0,)</versionRange>
                    <goals>
                      <goal>generate-application-xml</goal>
                    </goals>
                  </pluginExecutionFilter>
                  <action>
                    <ignore/>
                  </action>
                </pluginExecution>
              </pluginExecutions>
            </lifecycleMappingMetadata>
          </configuration>
        </plugin>

      </plugins>
    </pluginManagement>

    <plugins>
      <plugin>
        <artifactId>maven-ear-plugin</artifactId>
        <configuration>
          <!-- params common to ear:ear and ear:generate-application-xml -->
          <defaultLibBundleDir>lib</defaultLibBundleDir>
          <workDirectory>${earDirectory}</workDirectory>

          <!-- J2EE version -->
          <version>1.4</version>

          <!-- params for ear:ear -->
          <resourcesDir>${basedir}/target/classes</resourcesDir>
          <unpackTypes>war</unpackTypes>

          <!-- params for ear:generate-application-xml -->
          <displayName>ENGINE</displayName>

          <modules>
            <!-- ** WARs -->
            <webModule>
              <groupId>org.ovirt.engine.core</groupId>
              <artifactId>root-war</artifactId>
              <bundleFileName>root.war</bundleFileName>
              <contextRoot>/</contextRoot>
            </webModule>

            <webModule>
              <groupId>org.ovirt.engine.ui</groupId>
              <artifactId>webadmin</artifactId>
              <bundleFileName>webadmin.war</bundleFileName>
              <contextRoot>/ovirt-engine/webadmin</contextRoot>
            </webModule>

            <webModule>
              <groupId>org.ovirt.engine.core</groupId>
              <artifactId>services</artifactId>
              <bundleFileName>services.war</bundleFileName>
              <contextRoot>/ovirt-engine/services</contextRoot>
            </webModule>

            <webModule>
              <groupId>org.ovirt.engine.core</groupId>
              <artifactId>docs</artifactId>
              <bundleFileName>docs.war</bundleFileName>
              <contextRoot>/ovirt-engine/docs</contextRoot>
            </webModule>

            <webModule>
              <groupId>org.ovirt.engine.core</groupId>
              <artifactId>enginesso</artifactId>
              <bundleFileName>enginesso.war</bundleFileName>
              <contextRoot>/ovirt-engine/sso</contextRoot>
            </webModule>

            <webModule>
              <groupId>org.ovirt.engine.core</groupId>
              <artifactId>welcome</artifactId>
              <bundleFileName>welcome.war</bundleFileName>
              <contextRoot>/ovirt-engine</contextRoot>
            </webModule>

            <!-- ** EJB-JARs -->
            <ejbModule>
              <groupId>org.ovirt.engine.core</groupId>
              <artifactId>bll</artifactId>
              <bundleFileName>bll.jar</bundleFileName>
            </ejbModule>

          </modules>

          <archive>
            <addMavenDescriptor>false</addMavenDescriptor>
          </archive>

          <!-- Add the META-INF directory, all the EJB and web
               applications, and our own dependencies from the
               lib directory, but none of the external dependencies,
               as they are already included as references in the
               manifest: -->
          <packagingIncludes>
            *.jar/**,
            *.war/**,
            META-INF/**,
            lib/vdsbroker.jar/**,
            lib/scheduler.jar/**,
          </packagingIncludes>

        </configuration>
      </plugin>

    </plugins>
  </build>
</project><|MERGE_RESOLUTION|>--- conflicted
+++ resolved
@@ -4,11 +4,7 @@
   <parent>
     <groupId>org.ovirt.engine</groupId>
     <artifactId>root</artifactId>
-<<<<<<< HEAD
-    <version>4.4.3.11</version>
-=======
     <version>4.4.9.5</version>
->>>>>>> 8025320b
   </parent>
 
   <artifactId>engine-server-ear</artifactId>
