<?xml version="1.0" encoding="UTF-8"?>

<!--
Copyright oVirt Authors
SPDX-License-Identifier: Apache-2.0
-->

<project
  xmlns="http://maven.apache.org/POM/4.0.0"
  xmlns:xsi="http://www.w3.org/2001/XMLSchema-instance"
  xsi:schemaLocation="http://maven.apache.org/POM/4.0.0 http://maven.apache.org/maven-v4_0_0.xsd">

  <modelVersion>4.0.0</modelVersion>

  <groupId>org.ovirt.engine</groupId>
  <artifactId>ovirt-findbugs-filters</artifactId>
<<<<<<< HEAD
  <version>4.4.3.11</version>
=======
  <version>4.4.9.5</version>
>>>>>>> 8025320b
  <packaging>jar</packaging>

  <name>oVirt Findbugs Filters</name>

  <description>
    Findbugs filter files shared by all the modules.
  </description>
</project><|MERGE_RESOLUTION|>--- conflicted
+++ resolved
@@ -14,11 +14,7 @@
 
   <groupId>org.ovirt.engine</groupId>
   <artifactId>ovirt-findbugs-filters</artifactId>
-<<<<<<< HEAD
-  <version>4.4.3.11</version>
-=======
   <version>4.4.9.5</version>
->>>>>>> 8025320b
   <packaging>jar</packaging>
 
   <name>oVirt Findbugs Filters</name>
