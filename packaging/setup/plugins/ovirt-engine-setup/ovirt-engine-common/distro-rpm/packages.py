#
# ovirt-engine-setup -- ovirt engine setup
#
# Copyright oVirt Authors
# SPDX-License-Identifier: Apache-2.0
#
#


"""
Package upgrade plugin.
"""

import datetime
import gettext
import os

from otopi import constants as otopicons
from otopi import plugin
from otopi import transaction
from otopi import util

from ovirt_engine_setup import constants as osetupcons
from ovirt_engine_setup import util as osetuputil

from ovirt_setup_lib import dialog


def _(m):
    return gettext.dgettext(message=m, domain='ovirt-engine-setup')


@util.export
class Plugin(plugin.PluginBase):
    """
    Package upgrade plugin.
    """

    class VersionLockTransaction(transaction.TransactionElement):
        """
        version lock transaction element.
        Not that this is real transaction, but we need to
        rollback/commit same as packager.
        We cannot actually prepare the transaction at preparation
        because new packages are not installed.
        But we must restore file as we do not know what packages
        were locked at previous version.
        """

        _VERSIONLOCK_LIST_FILES = (
            osetupcons.FileLocations.OVIRT_ENGINE_YUM_VERSIONLOCK,
            osetupcons.FileLocations.OVIRT_ENGINE_DNF_VERSIONLOCK,
        )

        def _filterVersionLock(self):
            modified = {}
            content = {}
            for versionlock_list_file in self._VERSIONLOCK_LIST_FILES:
                modified[versionlock_list_file] = False
                content[versionlock_list_file] = []
                if os.path.exists(versionlock_list_file):
                    with open(versionlock_list_file, 'r') as f:
                        for line in f.read().splitlines():
                            found = False
                            for pattern in self.environment[
                                osetupcons.RPMDistroEnv.VERSION_LOCK_FILTER
                            ]:
                                if line.find(pattern) != -1:
                                    found = True
                                    break
                            if not found:
                                content[versionlock_list_file].append(line)
                            else:
                                modified[versionlock_list_file] = True
            return (modified, content)

        @property
        def environment(self):
            return self._parent.environment

        def __init__(self, parent):
            self._parent = parent
            self._backup = {}

        def __str__(self):
            return _("Version Lock Transaction")

        def prepare(self):
            if not self._parent._enabled:
                return

            modified, content = self._filterVersionLock()
            for versionlock_list_file in self._VERSIONLOCK_LIST_FILES:
                if modified[versionlock_list_file]:
                    self._backup[versionlock_list_file] = '%s.%s' % (
                        versionlock_list_file,
                        datetime.datetime.now().strftime('%Y%m%d%H%M%S'),
                    )
                    os.rename(
                        versionlock_list_file,
                        self._backup[versionlock_list_file],
                    )
                    with open(
                        versionlock_list_file,
                        'w'
                    ) as f:
                        f.write(
                            '\n'.join(content[versionlock_list_file]) + '\n'
                        )

        def abort(self):
            for versionlock_list_file in self._VERSIONLOCK_LIST_FILES:
                if (
                    versionlock_list_file in self._backup and
                    os.path.exists(self._backup[versionlock_list_file])
                ):
                    os.rename(
                        self._backup[versionlock_list_file],
                        versionlock_list_file,
                    )

        def commit(self):
            # This must be always execucted so we be sure we
            # are locked

            # execute rpm directly
            # yum is not good in offline usage
            if self.environment[osetupcons.RPMDistroEnv.VERSION_LOCK_APPLY]:
                rc, out, err = self._parent.execute(
                    args=(
                        self._parent.command.get('rpm'),
                        '-q',
                    ) + tuple(
                        set(
                            self.environment[
                                osetupcons.RPMDistroEnv.VERSION_LOCK_APPLY
                            ]
                        )
                    ),
                )
                changes = []
                for line in out:
                    changes.append(
                        {
                            'added': line,
                        }
                    )

                versionlock_uninstall_group = self.environment[
                    osetupcons.CoreEnv.REGISTER_UNINSTALL_GROUPS
                ].createGroup(
                    group='versionlock',
                    description='YUM version locking configuration',
                    optional=False
                )

                modified, content = self._filterVersionLock()
                for versionlock_list_file in self._VERSIONLOCK_LIST_FILES:
                    self.environment[
                        osetupcons.CoreEnv.UNINSTALL_UNREMOVABLE_FILES
                    ].append(versionlock_list_file)
                    if os.path.exists(versionlock_list_file):
                        versionlock_uninstall_group.addChanges(
                            'versionlock',
                            versionlock_list_file,
                            changes,
                        )
                        content[versionlock_list_file].extend(out)
                        content[versionlock_list_file] = [
                            v for v in content[versionlock_list_file] if v
                        ]
                        with open(
                            versionlock_list_file,
                            'w',
                        ) as f:
                            f.write(
                                '\n'.join(
                                    content[versionlock_list_file]
                                ) + '\n'
                            )

    def _getSink(self):
        pm = self._PM

        class MyPMSink(self._MiniPMSinkBase):

            def __init__(self, log):
                super(MyPMSink, self).__init__()
                self._log = log

            def verbose(self, msg):
                super(MyPMSink, self).verbose(msg)
                self._log.debug('%s %s', pm, msg)

            def info(self, msg):
                super(MyPMSink, self).info(msg)
                self._log.info('%s %s', pm, msg)

            def error(self, msg):
                super(MyPMSink, self).error(msg)
                self._log.error('%s %s', pm, msg)
        return MyPMSink(self.logger)

    def _checkForPackagesUpdate(self, packages):
        update = []
        mpm = self._MiniPM(
            sink=self._getSink(),
            disabledPlugins=('versionlock',),
        )
        for package in packages:
            with mpm.transaction():
                mpm.update(packages=(package,))
                if mpm.buildTransaction():
                    if mpm.queryTransaction():
                        update.append(package)

        return update

    def _checkForProductUpdate(self):
        # TODO: otopi is now providing minidnf too
        missingRollback = []
        upgradeAvailable = False
        mpm = self._MiniPM(
            sink=self._getSink(),
            disabledPlugins=('versionlock',),
        )
        plist = []
        with mpm.transaction():
            for entry in self.environment[
                osetupcons.RPMDistroEnv.PACKAGES_UPGRADE_LIST
            ]:
                mpm.installUpdate(packages=entry['packages'])

            if mpm.buildTransaction():
                upgradeAvailable = True

                for p in mpm.queryTransaction():
                    plist.append((p['display_name'], p['operation']))

                plist = self._arrangedPackageList(plist)

                # Verify all installed packages available in yum
                for package in mpm.queryTransaction():
                    installed = False
                    reinstall_available = False
                    for query in mpm.queryPackages(
                        patterns=(package['display_name'],),
                        showdups=True,
                    ):
                        self.logger.debug(
                            'dupes: operation [%s] package %s' % (
                                query['operation'],
                                query['display_name'],
                            )
                        )
                        if query['operation'] == 'installed':
                            installed = True
                        if query['operation'] == 'reinstall_available':
                            reinstall_available = True
                    if installed and not reinstall_available:
                        missingRollback.append(package['display_name'])
        return (upgradeAvailable, set(missingRollback), plist)

    def __init__(self, context):
        super(Plugin, self).__init__(context=context)
        self._shouldResultVersionLock = False
        self._enabled = False

    @plugin.event(
        stage=plugin.Stages.STAGE_INIT,
    )
    def _init(self):
        self.environment.setdefault(
            osetupcons.RPMDistroEnv.ENABLE_UPGRADE,
            None
        )
        self.environment.setdefault(
            osetupcons.RPMDistroEnv.REQUIRE_ROLLBACK,
            None
        )
        self.environment.setdefault(
            osetupcons.RPMDistroEnv.VERSION_LOCK_APPLY,
            []
        )
        self.environment.setdefault(
            osetupcons.RPMDistroEnv.VERSION_LOCK_FILTER,
            []
        )
        self.environment[
            osetupcons.RPMDistroEnv.PACKAGES_UPGRADE_LIST
        ] = []
        self.environment[
            osetupcons.RPMDistroEnv.PACKAGES_SETUP
        ] = []

    @plugin.event(
        stage=plugin.Stages.STAGE_SETUP,
        condition=lambda self: (
            not self.environment[
                osetupcons.CoreEnv.DEVELOPER_MODE
            ] and
<<<<<<< HEAD
            self._distribution in ('redhat', 'fedora', 'centos', 'prolinux')
=======
            osetuputil.is_ovirt_packaging_supported_distro()
>>>>>>> 8025320b
        ),
    )
    def _setup(self):
        self.command.detect('rpm')

        self.environment[otopicons.CoreEnv.MAIN_TRANSACTION].append(
            self.VersionLockTransaction(
                parent=self,
            )
        )

        if not self.environment[
            osetupcons.CoreEnv.OFFLINE_PACKAGER
        ]:
            self._PM, self._MiniPM, self._MiniPMSinkBase = (
                osetuputil.getPackageManager(self.logger)
            )
            self._enabled = True

    @plugin.event(
        stage=plugin.Stages.STAGE_CUSTOMIZATION,
        name=osetupcons.Stages.DISTRO_RPM_PACKAGE_UPDATE_CHECK,
        before=(
            osetupcons.Stages.DIALOG_TITLES_E_PACKAGES,
        ),
        after=(
            osetupcons.Stages.DIALOG_TITLES_S_PACKAGES,
        ),
        condition=lambda self: self._enabled,
    )
    def _customization(self):
        # assume we have nothing to do
        self._enabled = False

        upgradeAvailable = None
        missingRollback = None

        if self.environment[osetupcons.RPMDistroEnv.ENABLE_UPGRADE] is None:
            self.logger.info(_('Checking for product updates...'))
            (
                upgradeAvailable,
                missingRollback,
                plist,
            ) = self._checkForProductUpdate()

            if not upgradeAvailable:
                self.logger.info(_('No product updates found'))
            else:
                self.environment[
                    osetupcons.RPMDistroEnv.ENABLE_UPGRADE
                ] = dialog.queryBoolean(
                    dialog=self.dialog,
                    name='OVESETUP_RPMDISTRO_PACKAGE_UPGRADE',
                    note=_(
                        'Setup needs to install or update the following '
                        'packages:\n'
                        '{plist}\n'
                        'Replying "No" will abort Setup. You can pass the '
                        'option "--offline" to prevent installing or updating '
                        'packages.\n'
                        'Do you wish to update them now? '
                        '(@VALUES@) [@DEFAULT@]: '
                    ).format(
                        plist='\n'.join(plist)
                    ),
                    prompt=True,
                    true=_('Yes'),
                    false=_('No'),
                    default=True,
                )

        if self.environment[osetupcons.RPMDistroEnv.ENABLE_UPGRADE]:
            self.logger.info(_('Checking for an update for Setup...'))
            update = self._checkForPackagesUpdate(
                packages=self.environment[
                    osetupcons.RPMDistroEnv.PACKAGES_SETUP
                ],
            )
            if update:
                self.dialog.note(
                    text=_(
                        'An update for the Setup packages {packages} was '
                        'found. Please update that package by running:\n'
                        '"{pm} update {packages}"\nand then execute Setup '
                        'again.'
                    ).format(
                        pm=self._PM.lower(),
                        packages=' '.join(update),
                    ),
                )
                raise RuntimeError(_('Please update the Setup packages'))

            if upgradeAvailable is None:
                (
                    upgradeAvailable,
                    missingRollback,
                    plist,
                ) = self._checkForProductUpdate()

            if not upgradeAvailable:
                self.dialog.note(text=_('No update for Setup found'))
            else:
                if missingRollback:
                    if self.environment[
                        osetupcons.RPMDistroEnv.REQUIRE_ROLLBACK
                    ] is None:
                        self.environment[
                            osetupcons.RPMDistroEnv.REQUIRE_ROLLBACK
                        ] = dialog.queryBoolean(
                            dialog=self.dialog,
                            name='OVESETUP_RPMDISTRO_REQUIRE_ROLLBACK',
                            note=_(
                                'Setup will not be able to rollback new '
                                'packages in case of a failure, because '
                                'the following installed packages were not '
                                'found in enabled repositories:\n\n'
                                '{missingRollback}\n'
                                'Do you want to abort Setup? '
                                '(@VALUES@) [@DEFAULT@]: '
                            ).format(
                                missingRollback='\n'.join(
                                    list(missingRollback)
                                ),
                            ),
                            prompt=True,
                            true=_('Yes'),
                            false=_('No'),
                            default=True,
                        )

                    if self.environment[
                        osetupcons.RPMDistroEnv.REQUIRE_ROLLBACK
                    ]:
                        raise RuntimeError(
                            _('Package rollback information is unavailable')
                        )

                    #
                    # Disable yum rollback on transaction failure
                    # as rhel yum will remove packages that were updated
                    # without installing previous ones.
                    #
                    self.environment[
                        otopicons.PackEnv.YUM_ROLLBACK
                    ] = False

                self._enabled = self.environment[
                    osetupcons.RPMDistroEnv.ENABLE_UPGRADE
                ]

        if not self._enabled and upgradeAvailable:
            raise RuntimeError(
                _(
                    'Aborted, packages must be updated. You can pass '
                    '"--offline" to prevent checking for updates.'
                )
            )

    @plugin.event(
        stage=plugin.Stages.STAGE_PACKAGES,
        condition=lambda self: self._enabled,
    )
    def packages(self):
        for entry in self.environment[
            osetupcons.RPMDistroEnv.PACKAGES_UPGRADE_LIST
        ]:
            self.packager.installUpdate(packages=entry['packages'])

    def _arrangedPackageList(self, plist):
        verbs = {
            "update": "is an update",
            "updated": "will be updated",
            "obsoleted": "will be removed",
            "obsoleting": "will be installed",
            "install": "will be installed"
        }

        res = []

        for pname in plist:
            res.append(
                "[{operation}] {package} {verb}".format(
                    operation=pname[1],
                    package=pname[0],
                    verb=verbs.get(pname[1], '')
                )
            )

            self.logger.debug(res[-1])

        res.sort(key=lambda s: s.split()[1])

        return res

# vim: expandtab tabstop=4 shiftwidth=4<|MERGE_RESOLUTION|>--- conflicted
+++ resolved
@@ -299,11 +299,7 @@
             not self.environment[
                 osetupcons.CoreEnv.DEVELOPER_MODE
             ] and
-<<<<<<< HEAD
-            self._distribution in ('redhat', 'fedora', 'centos', 'prolinux')
-=======
             osetuputil.is_ovirt_packaging_supported_distro()
->>>>>>> 8025320b
         ),
     )
     def _setup(self):
