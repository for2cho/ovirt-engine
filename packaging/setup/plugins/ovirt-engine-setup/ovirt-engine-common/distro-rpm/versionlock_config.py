#
# ovirt-engine-setup -- ovirt engine setup
#
# Copyright oVirt Authors
# SPDX-License-Identifier: Apache-2.0
#
#


"""Versionlock configuration plugin."""


import os

from otopi import constants as otopicons
from otopi import filetransaction
from otopi import plugin
from otopi import util

from ovirt_engine_setup import constants as osetupcons
from ovirt_engine_setup import util as osetuputil

YUM_VERSIONLOCK_CONF = (
    osetupcons.FileLocations.
    OVIRT_ENGINE_YUM_VERSIONLOCK_CONF
)


@util.export
class Plugin(plugin.PluginBase):
    """Versionlock configuration plugin."""

    def __init__(self, context):
        super(Plugin, self).__init__(context=context)

    @plugin.event(
        stage=plugin.Stages.STAGE_MISC,
        condition=lambda self: (
            os.path.exists(YUM_VERSIONLOCK_CONF) and
            not self.environment[osetupcons.CoreEnv.DEVELOPER_MODE] and
            not self.environment[osetupcons.CoreEnv.OFFLINE_PACKAGER] and
<<<<<<< HEAD
            platform.linux_distribution(full_distribution_name=0)[0] in (
                'redhat',
                'centos',
                'prolinux'
            )
=======
            osetuputil.is_ovirt_packaging_supported_distro()
>>>>>>> 8025320b
        )
    )
    def _misc(self):
        changed_lines = []
        with open(YUM_VERSIONLOCK_CONF, 'r') as f:
            content = f.read().splitlines()
        self.environment[otopicons.CoreEnv.MAIN_TRANSACTION].append(
            filetransaction.FileTransaction(
                name=YUM_VERSIONLOCK_CONF,
                content=osetuputil.editConfigContent(
                    content=content,
                    params={
                        'follow_obsoletes': '1',
                    },
                    changed_lines=changed_lines,
                    new_line_tpl='{spaces}{param}={value}',
                ),
            )
        )
        self.environment[
            osetupcons.CoreEnv.REGISTER_UNINSTALL_GROUPS
        ].createGroup(
            group='versionlock_conf',
            description='Versionlock Plugin Configuration',
            optional=True
        ).addChanges(
            'versionlock_conf',
            YUM_VERSIONLOCK_CONF,
            changed_lines,
        )
        self.environment[
            osetupcons.CoreEnv.UNINSTALL_UNREMOVABLE_FILES
        ].append(
            YUM_VERSIONLOCK_CONF
        )


# vim: expandtab tabstop=4 shiftwidth=4<|MERGE_RESOLUTION|>--- conflicted
+++ resolved
@@ -39,15 +39,7 @@
             os.path.exists(YUM_VERSIONLOCK_CONF) and
             not self.environment[osetupcons.CoreEnv.DEVELOPER_MODE] and
             not self.environment[osetupcons.CoreEnv.OFFLINE_PACKAGER] and
-<<<<<<< HEAD
-            platform.linux_distribution(full_distribution_name=0)[0] in (
-                'redhat',
-                'centos',
-                'prolinux'
-            )
-=======
             osetuputil.is_ovirt_packaging_supported_distro()
->>>>>>> 8025320b
         )
     )
     def _misc(self):
