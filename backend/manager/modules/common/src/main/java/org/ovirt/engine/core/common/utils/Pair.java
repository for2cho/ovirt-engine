package org.ovirt.engine.core.common.utils;

import java.io.Serializable;
import java.util.Arrays;
import java.util.Objects;

public class Pair<T, K> implements Serializable {
    private static final long serialVersionUID = -6761191157220811690L;

    private T first;
    private K second;

    public Pair() {
    }

    public Pair(T first, K second) {
        this.first = first;
        this.second = second;
    }

    public Pair(Pair<T, K> original) {
        this.first = original.getFirst();
        this.second = original.getSecond();
    }

    public void setFirst(T value) {
        this.first = value;
    }

    public T getFirst() {
        return this.first;
    }

    public void setSecond(K value) {
        this.second = value;
    }

    public K getSecond() {
        return this.second;
    }

    @Override
    public String toString() {
        return "<" + first + ", " + second + '>';
    }

    @Override
    public int hashCode() {
        return Objects.hash(
                hash(first),
                hash(second));
    }

    @Override
    public boolean equals(Object obj) {
        if (this == obj) {
            return true;
        }
        if (!(obj instanceof Pair)) {
            return false;
        }
        Pair<?, ?> other = (Pair<?, ?>) obj;

        return equals(first, other.first) && equals(second, other.second);
<<<<<<< HEAD
=======
    }

    private boolean equals(Object obj1, Object obj2) {
        if (obj1 == null && obj2 == null) {
            return true;
        }

        if (obj1 == null || obj2 == null) {
            return false;
        }

        if (obj1.getClass().isArray()) {
            return obj2.getClass().isArray() && Objects.deepEquals(obj1, obj2);
        }
        return Objects.equals(obj1, obj2);
    }

    private int hash(Object obj) {
        if (obj != null && obj.getClass().isArray()) {
            return Arrays.hashCode((Object[]) obj);
        }
        return Objects.hashCode(obj);
>>>>>>> 8025320b
    }

    private boolean equals(Object obj1, Object obj2) {
        if (obj1 == null && obj2 == null) {
            return true;
        }

        if (obj1 == null || obj2 == null) {
            return false;
        }

        if (obj1.getClass().isArray()) {
            return obj2.getClass().isArray() && Objects.deepEquals(obj1, obj2);
        }
        return Objects.equals(obj1, obj2);
    }

}<|MERGE_RESOLUTION|>--- conflicted
+++ resolved
@@ -62,8 +62,6 @@
         Pair<?, ?> other = (Pair<?, ?>) obj;
 
         return equals(first, other.first) && equals(second, other.second);
-<<<<<<< HEAD
-=======
     }
 
     private boolean equals(Object obj1, Object obj2) {
@@ -86,7 +84,6 @@
             return Arrays.hashCode((Object[]) obj);
         }
         return Objects.hashCode(obj);
->>>>>>> 8025320b
     }
 
     private boolean equals(Object obj1, Object obj2) {
