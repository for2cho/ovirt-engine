<?xml version="1.0" encoding="UTF-8"?>

<project
  xmlns="http://maven.apache.org/POM/4.0.0"
  xmlns:xsi="http://www.w3.org/2001/XMLSchema-instance"
  xsi:schemaLocation="http://maven.apache.org/POM/4.0.0 http://maven.apache.org/maven-v4_0_0.xsd">

  <modelVersion>4.0.0</modelVersion>

  <parent>
    <groupId>org.ovirt.engine.api</groupId>
    <artifactId>interface</artifactId>
<<<<<<< HEAD
    <version>4.4.3.11</version>
=======
    <version>4.4.9.5</version>
>>>>>>> 8025320b
  </parent>

  <artifactId>restapi-definition</artifactId>
  <packaging>jar</packaging>

  <name>oVirt Engine API Definition</name>

  <dependencies>

    <dependency>
      <groupId>org.ovirt.engine.core</groupId>
      <artifactId>common</artifactId>
      <version>${engine.version}</version>
    </dependency>

    <dependency>
      <groupId>commons-cli</groupId>
      <artifactId>commons-cli</artifactId>
    </dependency>

    <dependency>
      <groupId>commons-io</groupId>
      <artifactId>commons-io</artifactId>
    </dependency>

    <dependency>
      <groupId>commons-lang</groupId>
      <artifactId>commons-lang</artifactId>
    </dependency>

    <dependency>
      <groupId>org.yaml</groupId>
      <artifactId>snakeyaml</artifactId>
    </dependency>

    <dependency>
      <groupId>org.slf4j</groupId>
      <artifactId>slf4j-api</artifactId>
    </dependency>

    <dependency>
      <groupId>org.jboss.spec.javax.ws.rs</groupId>
      <artifactId>jboss-jaxrs-api_2.0_spec</artifactId>
    </dependency>

    <dependency>
      <groupId>org.ovirt.engine.api</groupId>
      <artifactId>metamodel-runtime</artifactId>
      <version>${metamodel.version}</version>
    </dependency>

    <dependency>
      <groupId>org.ovirt.engine.api</groupId>
      <artifactId>metamodel-server</artifactId>
      <version>${metamodel.version}</version>
    </dependency>

    <!-- The metamodel tool isn't really a dependency of this project, but
         it is required in order to generate the code. To use it without
         interfering with the build class path, we set the scope to 'runtime',
         and later we will tell the Maven exec plugin to use only that scope. -->
    <dependency>
      <groupId>org.ovirt.engine.api</groupId>
      <artifactId>metamodel-tool</artifactId>
      <version>${metamodel.version}</version>
      <scope>runtime</scope>
    </dependency>
    <dependency>
      <groupId>com.sun.xml.bind</groupId>
      <artifactId>jaxb-impl</artifactId>
      <scope>runtime</scope>
    </dependency>
    <dependency>
      <groupId>org.jboss.spec.javax.xml.bind</groupId>
      <artifactId>jboss-jaxb-api_2.3_spec</artifactId>
      <version>2.0.0.Final</version>
      <scope>runtime</scope>
    </dependency>
    <dependency>
      <groupId>com.sun.istack</groupId>
      <artifactId>istack-commons-runtime</artifactId>
      <version>3.0.10</version>
      <scope>runtime</scope>
    </dependency>
    <dependency>
      <groupId>javax.activation</groupId>
      <artifactId>activation</artifactId>
      <scope>runtime</scope>
    </dependency>
    <dependency>
      <groupId>javax.validation</groupId>
      <artifactId>validation-api</artifactId>
      <scope>runtime</scope>
    </dependency>
  </dependencies>

  <build>

    <plugins>

      <plugin>
        <groupId>org.apache.maven.plugins</groupId>
        <artifactId>maven-dependency-plugin</artifactId>
        <executions>

          <!-- Add the model .jar file as a generated resource: -->
          <execution>
            <id>copy-model-file</id>
            <phase>generate-sources</phase>
            <goals>
              <goal>copy</goal>
            </goals>
            <configuration>
              <artifactItems>
                <artifactItem>
                  <groupId>org.ovirt.engine.api</groupId>
                  <artifactId>model</artifactId>
                  <version>${model.version}</version>
                  <type>jar</type>
                  <classifier>sources</classifier>
                  <outputDirectory>${project.basedir}/target/generated-resources</outputDirectory>
                  <destFileName>model.jar</destFileName>
                </artifactItem>
              </artifactItems>
            </configuration>
          </execution>

          <!-- Extract the API documentation contained in the model
               documentation artifact, so that it can then be added
               to the generated .war file: -->
          <execution>
            <id>extract-model-documentation</id>
            <phase>generate-resources</phase>
            <goals>
              <goal>unpack</goal>
            </goals>
            <configuration>
              <artifactItems>
                <artifactItem>
                  <groupId>org.ovirt.engine.api</groupId>
                  <artifactId>model</artifactId>
                  <version>${model.version}</version>
                  <type>jar</type>
                  <classifier>javadoc</classifier>
                  <outputDirectory>${project.basedir}/target/generated-resources</outputDirectory>
                </artifactItem>
              </artifactItems>
            </configuration>
          </execution>

        </executions>
      </plugin>

      <plugin>
        <groupId>org.codehaus.mojo</groupId>
        <artifactId>exec-maven-plugin</artifactId>

        <executions>

          <!-- Generate the RSDL: -->
          <execution>
            <id>generate-rsdl</id>
            <phase>compile</phase>
            <goals>
              <goal>java</goal>
            </goals>
            <configuration>
              <mainClass>org.ovirt.engine.api.rsdl.RsdlManager</mainClass>
              <arguments>
                <argument>${application.baseuri}</argument>
                <argument>${project.build.outputDirectory}/v4/rsdl.xml</argument>
                <argument>${project.build.outputDirectory}/v4/rsdl_gluster.xml</argument>
              </arguments>
            </configuration>
          </execution>

          <!-- Parse the model and generate the XML and JSON descriptions, the
               XML schema and the Java code: -->
          <execution>
            <id>generate-code</id>
            <phase>generate-sources</phase>
            <goals>
              <goal>exec</goal>
            </goals>
            <configuration>
              <executable>/usr/lib/jvm/java-11-openjdk/bin/java</executable>
              <classpathScope>runtime</classpathScope>
              <arguments>
                <argument>-classpath</argument>
                <classpath/>
                <argument>org.ovirt.api.metamodel.tool.Main</argument>
                <argument>org.ovirt.api.metamodel.tool.Tool</argument>
                <argument>--model=${project.basedir}/target/generated-resources/model.jar</argument>
                <argument>--in-schema=${project.basedir}/src/main/schema/api.xsd</argument>
                <argument>--out-schema=${project.basedir}/target/generated-resources/v4/api.xsd</argument>
                <argument>--jaxrs=${project.basedir}/target/generated-sources/model</argument>
                <argument>--jaxrs-package=^services\.(.*)$=org.ovirt.engine.api.resource.$1</argument>
                <argument>--jaxrs-package=org.ovirt.engine.api.resource</argument>
              </arguments>
            </configuration>
          </execution>

          <!-- Parse the model and generate replacements for the JAXB enums: -->
          <execution>
            <id>generate-enums-jaxb</id>
            <phase>process-sources</phase> <!-- TODO: REVISIT phase -->
            <goals>
              <goal>exec</goal>
            </goals>
            <configuration>
              <executable>/usr/lib/jvm/java-11-openjdk/bin/java</executable>
              <classpathScope>runtime</classpathScope>
              <arguments>
                <argument>-classpath</argument>
                <classpath/>
                <argument>org.ovirt.api.metamodel.tool.Main</argument>
                <argument>org.ovirt.api.metamodel.tool.EnumGenerationToolJaxb</argument>
                <argument>--model=${project.basedir}/target/generated-resources/model.jar</argument>
                <argument>--xjc=${project.basedir}/target/generated-sources/xjc-v4</argument>
              </arguments>
            </configuration>
          </execution>

        </executions>
      </plugin>

      <plugin>
        <groupId>org.codehaus.mojo</groupId>
        <artifactId>jaxb2-maven-plugin</artifactId>
        <version>2.5.0</version>

        <executions>
          <!-- Generate the Java code from the XML schema of version 4 of the API: -->
          <execution>
            <id>xjc-v4</id>
            <phase>generate-sources</phase>
            <goals>
              <goal>xjc</goal>
            </goals>
            <configuration>
              <extension>true</extension>
              <packageName>org.ovirt.engine.api.model</packageName>
              <extension>true</extension>
              <xjbSources>
                <xjbSource>src/main/schema/api.xjb</xjbSource>
              </xjbSources>
              <sources>
                <source>${project.basedir}/target/generated-resources/v4/api.xsd</source>
              </sources>
              <outputDirectory>${project.basedir}/target/generated-sources/xjc-v4</outputDirectory>
              <clearOutputDir>false</clearOutputDir>
            </configuration>
          </execution>
        </executions>
      </plugin>

      <!-- This is needed to avoid having to manually add the generated sources
           directory to the source paths in Eclipse: -->
      <plugin>
        <groupId>org.codehaus.mojo</groupId>
        <artifactId>build-helper-maven-plugin</artifactId>
        <executions>
          <execution>
            <id>add-source</id>
            <phase>generate-sources</phase>
            <goals>
              <goal>add-source</goal>
            </goals>
            <configuration>
              <sources>
                <source>${project.build.directory}/generated-sources/xjc-v4</source>
                <source>${project.build.directory}/generated-sources/model</source>
              </sources>
            </configuration>
          </execution>
        </executions>
      </plugin>

    </plugins>

    <resources>

      <!-- Include the regular resources directory and also the generated
           resources, including the descriptions of the model and the XML
           schema: -->
      <resource>
        <directory>${project.basedir}/src/main/resources</directory>
      </resource>
      <resource>
        <directory>${project.basedir}/target/generated-resources</directory>
      </resource>

    </resources>

  </build>

</project><|MERGE_RESOLUTION|>--- conflicted
+++ resolved
@@ -10,11 +10,7 @@
   <parent>
     <groupId>org.ovirt.engine.api</groupId>
     <artifactId>interface</artifactId>
-<<<<<<< HEAD
-    <version>4.4.3.11</version>
-=======
     <version>4.4.9.5</version>
->>>>>>> 8025320b
   </parent>
 
   <artifactId>restapi-definition</artifactId>
