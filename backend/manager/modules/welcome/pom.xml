<?xml version="1.0" encoding="UTF-8"?>
<project xmlns="http://maven.apache.org/POM/4.0.0" xmlns:xsi="http://www.w3.org/2001/XMLSchema-instance" xsi:schemaLocation="http://maven.apache.org/POM/4.0.0 http://maven.apache.org/maven-v4_0_0.xsd">
  <modelVersion>4.0.0</modelVersion>

  <parent>
    <groupId>org.ovirt.engine.core</groupId>
    <artifactId>manager-modules</artifactId>
<<<<<<< HEAD
    <version>4.4.3.11</version>
=======
    <version>4.4.9.5</version>
>>>>>>> 8025320b
  </parent>

  <artifactId>welcome</artifactId>
  <packaging>war</packaging>
  <name>ovirt-engine welcome</name>
  <description>oVirt engine welcome pages</description>

  <dependencies>

    <dependency>
      <groupId>${engine.groupId}</groupId>
      <artifactId>aaa</artifactId>
      <version>${engine.version}</version>
      <scope>provided</scope>
    </dependency>

    <dependency>
      <groupId>org.jboss.spec.javax.servlet</groupId>
      <artifactId>jboss-servlet-api_3.1_spec</artifactId>
      <scope>provided</scope>
    </dependency>

    <dependency>
      <groupId>${engine.groupId}</groupId>
      <artifactId>utils</artifactId>
      <version>${engine.version}</version>
      <scope>provided</scope>
    </dependency>

    <dependency>
      <groupId>${engine.groupId}</groupId>
      <artifactId>utils</artifactId>
      <version>${engine.version}</version>
      <type>test-jar</type>
      <scope>test</scope>
    </dependency>

    <dependency>
      <groupId>${engine.groupId}</groupId>
      <artifactId>branding</artifactId>
      <version>${engine.version}</version>
    </dependency>

  </dependencies>

  <build>
    <plugins>
      <plugin>
        <groupId>org.apache.maven.plugins</groupId>
        <artifactId>maven-war-plugin</artifactId>
        <configuration>
          <archiveClasses>true</archiveClasses>
          <archive>
            <addMavenDescriptor>false</addMavenDescriptor>
          </archive>
        </configuration>
      </plugin>
    </plugins>
  </build>

</project><|MERGE_RESOLUTION|>--- conflicted
+++ resolved
@@ -5,11 +5,7 @@
   <parent>
     <groupId>org.ovirt.engine.core</groupId>
     <artifactId>manager-modules</artifactId>
-<<<<<<< HEAD
-    <version>4.4.3.11</version>
-=======
     <version>4.4.9.5</version>
->>>>>>> 8025320b
   </parent>
 
   <artifactId>welcome</artifactId>
